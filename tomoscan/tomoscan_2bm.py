"""Software for tomography scanning with EPICS at APS beamline 2-BM-A

   Classes
   -------
   TomoScan2BM
     Derived class for tomography scanning with EPICS at APS beamline 2-BM-A
"""
import logging
import time
import os
from tomoscan import TomoScan

EPSILON = .001

class TomoScan2BM(TomoScan):
    """Derived class used for tomography scanning with EPICS at APS beamline 2-BM-A

    Parameters
    ----------
    pv_files : list of str
        List of files containing EPICS pvNames to be used.
    macros : dict
        Dictionary of macro definitions to be substituted when
        reading the pv_files
    """

    def __init__(self, pv_files, macros):
        super().__init__(pv_files, macros)

        # Set the detector running in FreeRun mode
        # self.set_trigger_mode('FreeRun', 1)
        # Enable auto-increment on file writer
        #self.epics_pvs['FPAutoIncrement'].put('Yes')

        # Set some initial PV values
        self.control_pvs['FPAutoSave'].put('No')

    def open_shutter(self):
        """Opens the shutter to collect flat fields or projections.

        This does the following:

        - Calls the base class method.

        - Opens the 2-BM-A fast shutter.
        """

        # Call the base class method
        super().open_shutter()
        # to complete need to add new PVs

    def close_shutter(self):
        """Closes the shutter to collect dark fields.
        This does the following:

        - Calls the base class method.

        - Closes the 2-BM-A fast shutter.

       """
         # Call the base class method
        super().close_shutter()
        # to complete need to add new PVs

    def set_trigger_mode(self, trigger_mode, num_images):
        """Sets the trigger mode SIS3820 and the camera.

        Parameters
        ----------
        trigger_mode : str
            Choices are: "FreeRun", "Internal", or "PSOExternal"

        num_images : int
            Number of images to collect.  Ignored if trigger_mode="FreeRun".
            This is used to set the ``NumImages`` PV of the camera.
        """
        if trigger_mode == 'FreeRun':
            self.epics_pvs['CamImageMode'].put('Continuous', wait=True)
            self.epics_pvs['CamTriggerMode'].put('Off', wait=True)
            self.epics_pvs['CamAcquire'].put('Acquire')
        elif trigger_mode == 'Internal':
            self.epics_pvs['CamTriggerMode'].put('Off', wait=True)
            self.epics_pvs['CamImageMode'].put('Multiple')
            self.epics_pvs['CamNumImages'].put(num_images, wait=True)
        else: # set camera to external triggering
            # self.epics_pvs['CamAcquire'].put("Done")
            # self.wait_pv(self.epics_pvs['CamAcquire'], 0, 2)
            # Set camera to external trigger off before making changes
            self.epics_pvs['CamTriggerMode'].put('Off', wait=True)
            self.epics_pvs['CamTriggerSource'].put('Line2', wait=True)
            self.epics_pvs['CamTriggerOverlap'].put('ReadOut', wait=True)
            self.epics_pvs['CamExposureMode'].put('Timed', wait=True)

            self.epics_pvs['CamImageMode'].put('Multiple')
            self.epics_pvs['CamArrayCallbacks'].put('Enable')
            self.epics_pvs['CamFrameRateEnable'].put(0)

            self.epics_pvs['CamNumImages'].put(self.num_angles, wait=True)

            self.epics_pvs['CamTriggerMode'].put('On', wait=True)
            self.wait_pv(self.epics_pvs['CamTriggerMode'], 1)

    def collect_static_frames(self, num_frames):
        """Collects num_frames images in "Internal" trigger mode for dark fields and flat fields.

        Parameters
        ----------
        num_frames : int
            Number of frames to collect.
        """
        # This is called when collecting dark fields or flat fields

        self.set_trigger_mode('Internal', num_frames)
<<<<<<< HEAD
=======
        # if save:
        #     self.epics_pvs['FPCapture'].put('Capture')
        #     self.wait_pv(self.epics_pvs['FPCapture'], 1)
>>>>>>> 36dab691
        self.epics_pvs['CamAcquire'].put('Acquire')
        self.wait_pv(self.epics_pvs['CamAcquire'], 1)
        # Wait for detector and file plugin to be ready
        time.sleep(0.5)
        frame_time = self.compute_frame_time()
        collection_time = frame_time * num_frames
        self.wait_camera_done(collection_time + 5.0)

    def begin_scan(self):
        """Performs the operations needed at the very start of a scan.

        This does the following:

        - Calls the base class method.

<<<<<<< HEAD
        - Set the NumCapture in the file plugin to the total number of images

        - Starts the file plugin streaming.
=======
        - Collects 3 dummy images with ``collect_static_frames``.
          This is required when switching from "FreeRun" to triggered mode
          on the Point Grey camera.

        - Sets the FileNumber back to 1 because we collect dark-fields, flat-fields,
          and projections into separate files with successive file numbers starting at 1.

        - Waits for 1 exposure time because the MCS LNE output stays low for
          up to the exposure time.

>>>>>>> 36dab691
        """

        # Call the base class method
        super().begin_scan()
        # We save flats, darks, and projections in separate files.
        # Set FileNumber back to 1.
        self.epics_pvs['FPFileNumber'].put(1)
        # Need to collect 3 dummy frames after changing camera to triggered mode
        self.collect_static_frames(3, False)
        # The MCS LNE output stays low after stopping MCS for up to the
        # exposure time = LNE output width.
        # Need to wait for the exposure time
        time.sleep(self.epics_pvs['ExposureTime'].value)
        
        # Compute total number of frames to capture
        num_dark_fields = self.epics_pvs['NumDarkFields'].value
        dark_field_mode = self.epics_pvs['DarkFieldMode'].get(as_string=True)
        num_flat_fields = self.epics_pvs['NumFlatFields'].value
        flat_field_mode = self.epics_pvs['FlatFieldMode'].get(as_string=True)
        num_angles = self.epics_pvs['NumAngles'].value
        num_images = num_angles
        if dark_field_mode not in ('None'):
            num_images += num_dark_fields;
        if dark_field_mode == 'Both':
            num_images += num_dark_fields;
        if flat_field_mode not in ('None'):
            num_images += num_flat_fields;
        if flat_field_mode == 'Both':
            num_images += num_flat_fields;
        self.epics_pvs['FPNumCapture'].put(num_images, wait=True)
        self.epics_pvs['FPCapture'].put('Capture')

        # Set the total number of frames to capture and start capture on file plugin
        self.epics_pvs['FPNumCapture'].put(self.total_images, wait=True)
        self.epics_pvs['FPCapture'].put('Capture')

    def end_scan(self):
        """Performs the operations needed at the very end of a scan.

        This does the following:

        - Calls ``save_configuration()``.

        - Put the camera back in "FreeRun" mode and acquiring so the user sees live images.

        - Sets the speed of the rotation stage back to the maximum value.

        - Calls ``move_sample_in()``.

        - Calls the base class method.
        """

        # Save the configuration
        # Strip the extension from the FullFileName and add .config
        full_file_name = self.epics_pvs['FPFullFileName'].get(as_string=True)
        config_file_root = os.path.splitext(full_file_name)[0]
        self.save_configuration(config_file_root + '.config')
        # Put the camera back in FreeRun mode and acquiring
        self.set_trigger_mode('FreeRun', 1)
        # Set the rotation speed to maximum
        self.epics_pvs['RotationSpeed'].put(self.max_rotation_speed)
        # Move the sample in.  Could be out if scan was aborted while taking flat fields
        self.move_sample_in()
        # Call the base class method
        super().end_scan()

    def collect_dark_fields(self):
        """Collects dark field images.
        Calls ``collect_static_frames()`` with the number of images specified
        by the ``NumDarkFields`` PV.
        """

        super().collect_dark_fields()
        self.collect_static_frames(self.num_dark_fields)

    def collect_flat_fields(self):
        """Collects flat field images.
        Calls ``collect_static_frames()`` with the number of images specified
        by the ``NumFlatFields`` PV.
        """
        super().collect_flat_fields()
        self.collect_static_frames(self.num_flat_fields)

    def wait_pv(self, epics_pv, wait_val, timeout=-1):
        """Wait on a pv to be a value until max_timeout (default forever)
           delay for pv to change
        """

        time.sleep(.01)
        start_time = time.time()
        while True:
            pv_val = epics_pv.get()
            if isinstance(pv_val, float):
                if abs(pv_val - wait_val) < EPSILON:
                    return True
            if pv_val != wait_val:
                if timeout > -1:
                    current_time = time.time()
                    diff_time = current_time - start_time
                    if diff_time >= timeout:
                        logging.error('  *** ERROR: DROPPED IMAGES ***')
                        logging.error('  *** wait_pv(%s, %d, %5.2f reached max timeout. Return False',
                                      epics_pv.pvname, wait_val, timeout)
                        return False
                time.sleep(.01)
            else:
                return True

    def collect_projections(self):
        """Collects projections in fly scan mode.

        This does the following:

        - Set the rotation motor position specified by the ``RotationStart`` PV in the
          PSOstartPos.

        - Computes and sets the speed of the rotation motor so that it reaches the next projection
          angle just after the current exposure and readout are complete.

        - These will be used by the PSO to calculate the Taxi distance and rotary stage acceleration.

        - Starts the file plugin capturing in stream mode.

        - Starts the camera acquiring in external trigger mode.

        - Starts the PSOfly.

        - Wait on the PSO done.
        """

        super().collect_projections()
        # Compute and set the motor speed
        time_per_angle = self.compute_frame_time()
        motor_speed = self.rotation_step / time_per_angle

        self.epics_pvs['PSOstartPos'].put(self.rotation_start)
        self.epics_pvs['PSOendPos'].put(self.rotation_stop)
        self.epics_pvs['PSOslewSpeed'].put(motor_speed)
        self.epics_pvs['PSOscanDelta'].put(self.rotation_step)

        calc_num_proj = self.epics_pvs['PSOcalcProjections'].value

        if calc_num_proj != num_angles:
            #logging.warning('  *** *** Changing number of projections from: %s to: %s',
            #                self.num_angles, int(calc_num_proj))
            num_angles = calc_num_proj
        self.epics_pvs['PSOscanControl'].put('Standard')

        # Taxi before starting capture
        self.epics_pvs['PSOtaxi'].put(1)
        self.wait_pv(self.epics_pvs['PSOtaxi'], 0)

        self.set_trigger_mode('PSOExternal', num_angles)

<<<<<<< HEAD
=======
        # Start capturing in file plugin
        # self.epics_pvs['FPCapture'].put('Capture')
>>>>>>> 36dab691
        # Start the camera
        self.epics_pvs['CamAcquire'].put('Acquire')
        self.wait_pv(self.epics_pvs['CamAcquire'], 1)
        # Start fly scan
        self.epics_pvs['PSOfly'].put(1)
        # wait for acquire to finish
        self.wait_pv(self.epics_pvs['PSOfly'], 0)<|MERGE_RESOLUTION|>--- conflicted
+++ resolved
@@ -111,12 +111,6 @@
         # This is called when collecting dark fields or flat fields
 
         self.set_trigger_mode('Internal', num_frames)
-<<<<<<< HEAD
-=======
-        # if save:
-        #     self.epics_pvs['FPCapture'].put('Capture')
-        #     self.wait_pv(self.epics_pvs['FPCapture'], 1)
->>>>>>> 36dab691
         self.epics_pvs['CamAcquire'].put('Acquire')
         self.wait_pv(self.epics_pvs['CamAcquire'], 1)
         # Wait for detector and file plugin to be ready
@@ -132,22 +126,7 @@
 
         - Calls the base class method.
 
-<<<<<<< HEAD
-        - Set the NumCapture in the file plugin to the total number of images
-
-        - Starts the file plugin streaming.
-=======
-        - Collects 3 dummy images with ``collect_static_frames``.
-          This is required when switching from "FreeRun" to triggered mode
-          on the Point Grey camera.
-
-        - Sets the FileNumber back to 1 because we collect dark-fields, flat-fields,
-          and projections into separate files with successive file numbers starting at 1.
-
-        - Waits for 1 exposure time because the MCS LNE output stays low for
-          up to the exposure time.
-
->>>>>>> 36dab691
+
         """
 
         # Call the base class method
@@ -302,11 +281,7 @@
 
         self.set_trigger_mode('PSOExternal', num_angles)
 
-<<<<<<< HEAD
-=======
-        # Start capturing in file plugin
-        # self.epics_pvs['FPCapture'].put('Capture')
->>>>>>> 36dab691
+
         # Start the camera
         self.epics_pvs['CamAcquire'].put('Acquire')
         self.wait_pv(self.epics_pvs['CamAcquire'], 1)
